--- conflicted
+++ resolved
@@ -3,17 +3,12 @@
 import logging
 from re import compile
 
-<<<<<<< HEAD
+import django # for VERSION
 import django.conf
-=======
-import django # for VERSION
-
-from django.conf import settings
->>>>>>> 8ee8335c
 from django.contrib.auth import logout
 from django.core.exceptions import ImproperlyConfigured
-from django.core.urlresolvers import reverse, NoReverseMatch, resolve
-from django.http import HttpResponseRedirect, HttpResponse, HttpResponseServerError
+from django.core.urlresolvers import reverse, resolve
+from django.http import HttpResponseRedirect, HttpResponse
 from django.test.signals import setting_changed
 from django.utils import simplejson as json, timezone
 import django.views.static
@@ -22,10 +17,10 @@
 
 logger = logging.getLogger(__name__)
 
-<<<<<<< HEAD
 class BaseMiddleware(object):
     """
-    Abstract class containing some functionality common to all middleware.
+    Abstract class containing some functionality common to all middleware that
+    require configuration.
     """
 
     REQUIRED_SETTINGS = ()
@@ -57,24 +52,24 @@
 
             setting_changed.connect(self._on_setting_changed)
 
-=======
+
 class DoNotTrackMiddleware:
     """
     Sets request.dnt to True or False based on the presence of the Do Not Track HTTP header
     in request received from the client. The header indicates client's general preference
     to opt-out from behavioral profiling and third-party tracking. Compliant website should
     adapt its behaviour depending on one of user's implied preferences:
-    
+
     - Explicit opt-out (``request.dnt=True``): Disable third party tracking for this request
       and delete all previously stored tracking data.
     - Explicit opt-in (``request.dnt=False``): Server may track user.
-    
-    
+
+
     One form of tracking that DNT controls is using cookies, especially permanent
     or third-party cookies.
-    
+
     Reference: `Do Not Track: A Universal Third-Party Web Tracking Opt Out
-    <http://tools.ietf.org/html/draft-mayer-do-not-track-00>_` 
+    <http://tools.ietf.org/html/draft-mayer-do-not-track-00>_`
     """
     # XXX: Add 8.4.  Response Header RECOMMENDED
     def process_request(self, request):
@@ -86,7 +81,8 @@
         else:
             request.dnt = None
 
-class XssProtectMiddleware:
+
+class XssProtectMiddleware(BaseMiddleware):
     """
     Sends X-XSS-Protection HTTP header that controls Cross-Site Scripting filter
     on MSIE. Use XSS_PROTECT option in settings file with the following values:
@@ -94,28 +90,30 @@
       ``sanitize``   enable XSS filter that tries to sanitize requests instead of blocking (*default*)
       ``on``         enable full XSS filter blocking XSS requests (may `leak document.referrer <http://homakov.blogspot.com/2013/02/hacking-with-xss-auditor.html>_`)
       ``off``        completely disable XSS filter
-    
-    Reference: `Controlling the XSS Filter <http://blogs.msdn.com/b/ieinternals/archive/2011/01/31/controlling-the-internet-explorer-xss-filter-with-the-x-xss-protection-http-header.aspx>_` 
-    """
-    def __init__(self):
-        self.options = {'on': '1; mode=block', 'off': '0', 'sanitize': '1',}
-        try:
-            self.option = settings.XSS_PROTECT.lower()
-            if self.option not in self.options.keys():
-                logger.error('Invalid XSS_PROTECT option "{0}"'.format(self.option))
-                raise django.core.exceptions.MiddlewareNotUsed
-        except AttributeError:
-            # set to "1" if no option was selected
-            # sanitization instead of blocking prevents leakage of document.referrer
-            # http://homakov.blogspot.com/2013/02/hacking-with-xss-auditor.html
-            self.option = 'sanitize'
+
+    Reference: `Controlling the XSS Filter <http://blogs.msdn.com/b/ieinternals/archive/2011/01/31/controlling-the-internet-explorer-xss-filter-with-the-x-xss-protection-http-header.aspx>_`
+    """
+
+    OPTIONAL_SETTINGS = ("XSS_PROTECT",)
+
+    OPTIONS = {'on': '1; mode=block', 'off': '0', 'sanitize': '1',}
+
+    DEFAULT = 'sanitize'
+
+    def load_setting(self, setting, value):
+        if not value:
+            self.option = XssProtectMiddleware.DEFAULT
+        if value not in XssProtectMiddleware.OPTIONS.keys():
+            raise ImproperlyConfigured(MandatoryPasswordChangeMiddleware.__name__+" invalid option for XSS_PROTECT.")
+        self.option = value
 
     def process_response(self, request, response):
         """
         Add X-XSS-Protection to the reponse header.
         """
-        response['X-XSS-Protection'] = self.options[self.option]
+        response['X-XSS-Protection'] = XssProtectMiddleware.OPTIONS[self.option]
         return response
+
 
 # http://msdn.microsoft.com/en-us/library/ie/gg622941(v=vs.85).aspx
 class ContentNoSniff:
@@ -125,8 +123,8 @@
     if this flag is enabled, MSIE will not load external CSS and JavaScript files
     unless server correctly declares their MIME type. This mitigates attacks
     where web page would for example load a script that was disguised as an user-
-    supplied image. 
-    
+    supplied image.
+
     Reference: `MIME-Handling Change: X-Content-Type-Options: nosniff  <http://msdn.microsoft.com/en-us/library/ie/gg622941(v=vs.85).aspx>_`
     """
 
@@ -136,7 +134,6 @@
         """
         response['X-Content-Options'] = 'nosniff'
         return response
->>>>>>> 8ee8335c
 
 
 class MandatoryPasswordChangeMiddleware(BaseMiddleware):
@@ -144,10 +141,10 @@
     Redirects any request from an authenticated user to the password change
     form if that user's password has expired. Must be placed after
     ``AuthenticationMiddleware`` in the middleware list.
-    
+
     Configured by dictionary ``MANDATORY_PASSWORD_CHANGE`` with the following
     keys:
-    
+
         ``URL_NAME``            name of of the password change view
         ``EXEMPT_URL_NAMES``    list of URLs that do not trigger password change request
     """
@@ -192,7 +189,7 @@
     or specifically blacklist pages as confidential. The behaviouri is configured
     in ``NO_CONFIDENTIAL_CACHING`` dictionary in settings file with the
     following keys:
-    
+
         ``WHITELIST_ON``        all pages are confifendialt, except for
                                 pages explicitly whitelisted in ``WHITELIST_REGEXES``
         ``WHITELIST_REGEXES``   list of regular expressions defining pages exempt
@@ -201,13 +198,13 @@
                                 have caching disabled
         ``BLACKLIST_REGEXES``   list of regular expressions defining confidential
                                 pages for which caching should be prohibited
-    
+
     **Note:** Django cache_control_ decorator allows more granular control
     of caching on individual view level.
-    
+
     .. _cache_control: https://docs.djangoproject.com/en/dev/topics/cache/#controlling-cache-using-other-headers
-    
-    Reference: `HTTP/1.1 Header definitions - What is Cacheable <http://www.w3.org/Protocols/rfc2616/rfc2616-sec14.html#sec14.9.1>_` 
+
+    Reference: `HTTP/1.1 Header definitions - What is Cacheable <http://www.w3.org/Protocols/rfc2616/rfc2616-sec14.html#sec14.9.1>_`
     """
 
     OPTIONAL_SETTINGS = ("NO_CONFIDENTIAL_CACHING",)
@@ -230,15 +227,10 @@
         def match(path, match_list):
             path = path.lstrip('/')
             return any(re.match(path) for re in match_list)
-<<<<<<< HEAD
         def remove_response_caching(response):
             response['Cache-control'] = 'no-cache, no-store, max-age=0, must-revalidate'
             response['Pragma'] = "no-cache"
             response['Expires'] = -1
-=======
-        
-        cache_control = 'no-cache, no-store, private'
->>>>>>> 8ee8335c
 
         if self.whitelist:
             if not match(request.path, self.whitelist_url_regexes):
@@ -248,71 +240,43 @@
                 remove_response_caching(response)
         return response
 
-<<<<<<< HEAD
-
-class HttpOnlySessionCookieMiddleware(BaseMiddleware):
-=======
-class HttpOnlySessionCookieMiddleware:
->>>>>>> 8ee8335c
-    """
-    Add ``httpOnly`` flag to all Django session cookies. This flag will only
-    prevent cookie value from being read from JavaScript code. This mitigates
-    session stealing attacks through Cross-Site Scripting and similar techniques.    
-    
-    **Note:** Starting from Django 1.4 this middleware is obsolete as support
-    for this flag is built in.
-    
-    Reference: `httpOnly <https://www.owasp.org/index.php/HTTPOnly>_`
-    """
-    def __init__(self):
-        ver_0 = django.VERSION[0]
-        ver_1 = django.VERSION[1]
-        if (ver_0 == 1 and ver_1 >= 4) or ver_0 > 1:
-            logger.warning("httpOnly is set by default by Django >= 1.4."
-                         "HttpOnlySessionCookieMiddleware is obsolete.")
-            raise django.core.exceptions.MiddlewareNotUsed
-        
-    def process_response(self, request, response):
-        if response.cookies.has_key('sessionid'):
-            response.cookies['sessionid']['httponly'] = True
-        return response
 
 # http://tools.ietf.org/html/draft-ietf-websec-x-frame-options-01
 # http://tools.ietf.org/html/draft-ietf-websec-frame-options-00
-class XFrameOptionsMiddleware:
+class XFrameOptionsMiddleware(BaseMiddleware):
     """
     Emits X-Frame-Options headers in HTTP response. These
     headers will instruct the browser to limit ability of this web page
     to be framed, or displayed within a FRAME or IFRAME tag. This mitigates
     password stealing attacks like Clickjacking and similar.
-    
+
     Use X_FRAME_OPTIONS in settings file with the following values:
-    
-      ``deny``              prohibit any framing of this page 
+
+      ``deny``              prohibit any framing of this page
       ``sameorigin``        allow frames from the same domain (*default*)
       ``allow-from *URL*``  allow frames from specified *URL*
-     
+
     **Note:** Frames and inline frames are frequently used by ads, social media
     plugins and similar widgets so test these features after setting this flag. For
     more granular control use ContentSecurityPolicyMiddleware_.
-    
+
     References: `Clickjacking Defense <http://blogs.msdn.com/b/ie/archive/2009/01/27/ie8-security-part-vii-clickjacking-defenses.aspx>_`
     """
 
-<<<<<<< HEAD
-class XFrameOptionsDenyMiddleware(BaseMiddleware):
-=======
-    def __init__(self):
-        try:
-            self.option = settings.X_FRAME_OPTIONS.lower()
-            assert(self.option == 'sameorigin' or self.option == 'deny'
-                    or self.option.startswith('allow-from:'))
-        except AttributeError:
-            self.option = 'sameorigin'
+    OPTIONAL_SETTINGS = ('X_FRAME_OPTIONS',)
+
+    DEFAULT = 'deny'
+
+    def load_setting(self, setting, value):
+        if not value:
+            self.option = XFrameOptionsMiddleware.DEFAULT
+        if value not in ['sameorigin', 'deny'] and not value.startswith('allow-from:'):
+            raise ImproperlyConfigured(XFrameOptionsMiddleware.__name__+" invalid option for X_FRAME_OPTIONS.")
+        self.option = value
 
     def process_response(self, request, response):
         """
-        And X-Frame-Options and Frame-Options to the response header. 
+        And X-Frame-Options and Frame-Options to the response header.
         """
         response['X-Frame-Options'] = self.option
         return response
@@ -321,40 +285,40 @@
 # new API uses "deny" as default to maintain compatibility
 XFrameOptionsDenyMiddleware = XFrameOptionsMiddleware
 
+
 class ContentSecurityPolicyMiddleware:
->>>>>>> 8ee8335c
     """
     .. _ContentSecurityPolicyMiddleware
-    Adds Content Security Policy (CSP) header to HTTP response. 
+    Adds Content Security Policy (CSP) header to HTTP response.
     CSP provides fine grained instructions to the browser on
     location of allowed resources loaded by the page, thus mitigating
     attacks based on loading of untrusted JavaScript code such
     as Cross-Site Scripting.
-    
+
     The policy can be set in two modes, controlled by ``CSP_MODE`` options:
-    
+
         ``CSP_MODE='enforce'``        browser will enforce policy settings and
                                       log violations (*default*)
         ``CSP_MODE='report-only'``    browser will not enforce policy, only report
                                       violations
-    
+
     The policy itself is a dictionary of content type keys and values containing
     list of allowed locations. For example, ``img-src`` specifies locations
     of images allowed to be loaded by this page:
-    
+
         ``'img-src' : [ 'img.example.com' ]``
-    
+
     Content types and special location types (such as ``none`` or ``self``)
     are defined in CSP draft (see References_). The policy can be specified
     either as a dictionary, or a raw policy string:
-    
+
     Example of raw policy string (suitable for short policies):
 
         ``CSP_STRING="allow 'self'; script-src *.google.com"``
-    
+
     Example of policy dictionary (suitable for long, complex policies), with
     all supported content types (but not listing all supported locations):
-    
+
     ```
         CSP_DICT = {
             'default-src' : ['self', 'cdn.example.com' ],
@@ -373,7 +337,7 @@
     ```
 
     **Notes:**
-    
+
     - This middleware supports CSP header syntax for
     MSIE 10 (``X-Content-Security-Policy``), Firefox and
     Chrome (``Content-Security-Policy``) and Safari (``X-WebKit-CSP``).
@@ -384,7 +348,7 @@
     - Browsers will log CSP violations in JavaScript console and to a remote
     server configured by ``report-uri`` option. This package provides
     a view (csp_report_) to collect these alerts in your application.
-    
+
     .. _References:
     References: `Content Security Policy 1.0 <http://www.w3.org/TR/CSP/>_`,
     `HTML5.1 - Sandboxing <http://www.w3.org/html/wg/drafts/html/master/single-page.html#sandboxing>_`
@@ -399,24 +363,24 @@
             'object-src',
             'media-src',
             'frame-src',]
-    
-    # arguments to location types 
+
+    # arguments to location types
     _CSP_LOCATIONS = ['self', 'none', 'unsave-eval', 'unsafe-inline']
-    
+
     # sandbox allowed arguments
     # http://www.w3.org/html/wg/drafts/html/master/single-page.html#sandboxing
     _CSP_SANDBOX_ARGS = ['', 'allow-forms', 'allow-same-origin', 'allow-scripts',
                        'allow-top-navigation']
-    
+
     # operational variables
     _csp_string = None
     _csp_mode = None
-    
+
     def _csp_builder(self, csp_dict):
         csp_string = ""
-        
+
         for k,v in csp_dict.items():
-            
+
             if k in self._CSP_LOC_TYPES:
 
                 if not type(v) == list:
@@ -434,7 +398,7 @@
                         # XXX: check for valid hostname or URL
                         csp_string += " {0}".format(loc)   # not quoted
                 csp_string += ';'
-            
+
             elif k == 'sandbox':
 
                 if not type(v) == list:
@@ -449,29 +413,29 @@
                         logger.warning('Invalid CSP sandbox argument {0}'.format(opt))
                         raise django.core.exceptions.MiddlewareNotUsed
                 csp_string += ';'
-            
+
             elif k == 'report-uri':
                 # XXX: add valid URL check
                 csp_string += " {0}".format(k);
                 csp_string += " {0}".format(v);
                 csp_string += ';'
-            
+
             else:
                 logger.warning('Invalid CSP type {0}'.format(k))
                 raise django.core.exceptions.MiddlewareNotUsed
-            
-        return csp_string    
-    
+
+        return csp_string
+
     def __init__(self):
         # sanity checks
-        has_csp_string = hasattr(settings, 'CSP_STRING')
-        has_csp_dict = hasattr(settings, 'CSP_DICT')
+        has_csp_string = hasattr(django.conf.settings, 'CSP_STRING')
+        has_csp_dict = hasattr(django.conf.settings, 'CSP_DICT')
         err_msg = 'Middleware requires either CSP_STRING or CSP_DICT setting'
-        
-        if not hasattr(settings, 'CSP_MODE'):
+
+        if not hasattr(django.conf.settings, 'CSP_MODE'):
             self._enforce = True
         else:
-            mode = settings.CSP_MODE
+            mode = django.conf.settings.CSP_MODE
             if mode == 'enforce':
                 self._enforce = True
             elif mode == 'report-only':
@@ -479,21 +443,21 @@
             else:
                 logger.warn('Invalid CSP_MODE {0}, "enforce" or "report-only" allowed'.format(mode))
                 raise django.core.exceptions.MiddlewareNotUsed
-        
+
         if not (has_csp_string or has_csp_dict):
             logger.warning('{0}, none found'.format(err_msg))
             raise django.core.exceptions.MiddlewareNotUsed
-        
+
         if has_csp_dict and has_csp_string:
             logger.warning('{0}, not both'.format(err_msg))
             raise django.core.exceptions.MiddlewareNotUsed
-        
+
         # build or copy CSP as string
         if has_csp_string:
-            self._csp_string = settings.CSP_STRING
-        
+            self._csp_string = django.conf.settings.CSP_STRING
+
         if has_csp_dict:
-            self._csp_string = self._csp_builder(settings.CSP_DICT)
+            self._csp_string = self._csp_builder(django.conf.settings.CSP_DICT)
 
     def process_response(self, request, response):
         """
@@ -505,12 +469,13 @@
             headers = ['X-Content-Security-Policy','Content-Security-Policy','X-WebKit-CSP']
         else:
             headers = ['X-Content-Security-Policy-Report-Only','Content-Security-Policy-Report-Only']
-        
+
         # actually add appropriate headers
         for h in headers:
             response[h] = self._csp_string
-            
+
         return response
+
 
 class StrictTransportSecurityMiddleware:
     """
@@ -520,14 +485,14 @@
 
       ``STS_MAX_AGE``               time in seconds to preserve host's STS policy (default: 1 year)
       ``STS_INCLUDE_SUBDOMAINS``    True if subdomains should be covered by the policy as well (default: True)
-    
+
     Reference: `HTTP Strict Transport Security (HSTS) <https://datatracker.ietf.org/doc/rfc6797/>_`
     """
 
     def __init__(self):
         try:
-            self.max_age = settings.STS_MAX_AGE
-            self.subdomains = settings.STS_INCLUDE_SUBDOMAINS
+            self.max_age = django.conf.settings.STS_MAX_AGE
+            self.subdomains = django.conf.settings.STS_INCLUDE_SUBDOMAINS
         except AttributeError:
             self.max_age = 3600*24*365 # one year
             self.subdomains = True
@@ -542,6 +507,7 @@
         response['Strict-Transport-Security'] = self.value
         return response
 
+
 class P3PPolicyMiddleware(BaseMiddleware):
     """
     Adds the HTTP header attribute specifying compact P3P policy
@@ -549,43 +515,27 @@
     policy defined in P3P_POLICY_URL. If the latter is not defined,
     a default value is used (/w3c/p3p.xml). The policy file needs to
     be created by website owner.
-    
+
     **Note:** P3P work stopped in 2002 and the only popular
     browser with **limited** P3P support is MSIE.
-    
+
     Reference: `The Platform for Privacy Preferences 1.0 (P3P1.0) Specification - The Compact Policies <http://www.w3.org/TR/P3P/#compact_policies>_`
     """
 
-<<<<<<< HEAD
-    OPTIONAL_SETTINGS = ("P3P_COMPACT_POLICY",)
-
-    def load_setting(self, setting, value):
-        self.policy = value
-=======
-    policy_url = '/w3c/p3p.xml'
-
-    def __init__(self):
-        self.policy_url = '/w3c/p3p.xml'
-        try:
-            self.policy = settings.P3P_COMPACT_POLICY
-        except AttributeError:
-            raise django.core.exceptions.MiddlewareNotUsed
-        try:
-            self.policy_url = settings.P3P_POLICY_URL
-        except AttributeError:
-            logger.info('P3P_POLICY_URL not defined, using default {0}'.format(self.policy_url))
->>>>>>> 8ee8335c
+    REQUIRED_SETTINGS = ("P3P_COMPACT_POLICY",)
+    OPTIONAL_SETTINGS = ("P3P_POLICY_URL",)
+
+    def load_setting(self, setting, value):
+        if setting == 'P3P_COMPACT_POLICY':
+            self.policy = value
+        elif setting == 'P3P_POLICY_URL':
+            self.policy_url = value if value else '/w3c/p3p.xml'
 
     def process_response(self, request, response):
         """
         And P3P policy to the response header.
         """
-<<<<<<< HEAD
-        if self.policy:
-            response['P3P'] = 'policyref="/w3c/p3p.xml" CP="%s"' % self.policy
-=======
         response['P3P'] = 'policyref="{0}" CP="{1}"'.format(self.policy_url, self.policy)
->>>>>>> 8ee8335c
         return response
 
 
