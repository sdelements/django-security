--- conflicted
+++ resolved
@@ -291,11 +291,6 @@
     **Note:** Frames and inline frames are frequently used by ads, social media
     plugins and similar widgets so test these features after setting this flag.
 
-<<<<<<< HEAD
-    References:
-
-    - `RFC 7034: HTTP Header Field X-Frame-Options <http://tools.ietf.org/html/rfc7034>`_
-=======
     You can exclude certain URLs from this header by setting
     ``X_FRAME_OPTIONS_EXCLUDE_URLS`` to a list of URL regexes like so::
 
@@ -310,7 +305,6 @@
     References:
 
       - `RFC 7034: HTTP Header Field X-Frame-Options <http://tools.ietf.org/html/rfc7034>`_
->>>>>>> 41d0d775
     """
 
     OPTIONAL_SETTINGS = ('X_FRAME_OPTIONS', 'X_FRAME_OPTIONS_EXCLUDE_URLS')
